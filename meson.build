project('gearlever',
<<<<<<< HEAD
          version: '1.2.0',
=======
          version: '1.1.1',
>>>>>>> 6fff795c
    meson_version: '>= 0.59.0',
  default_options: [ 'warning_level=2',
                   ],
)

i18n = import('i18n')

gnome = import('gnome')



subdir('data')
subdir('src')
subdir('po')

gnome.post_install(
  glib_compile_schemas: true,
  gtk_update_icon_cache: true,
  update_desktop_database: true,
)

meson.add_install_script('build-aux/meson/postinstall.py')<|MERGE_RESOLUTION|>--- conflicted
+++ resolved
@@ -1,9 +1,5 @@
 project('gearlever',
-<<<<<<< HEAD
-          version: '1.2.0',
-=======
-          version: '1.1.1',
->>>>>>> 6fff795c
+          version: '1.2.1',
     meson_version: '>= 0.59.0',
   default_options: [ 'warning_level=2',
                    ],
