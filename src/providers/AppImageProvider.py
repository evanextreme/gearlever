--- conflicted
+++ resolved
@@ -12,18 +12,10 @@
 import dataclasses
 from ..lib import terminal
 from ..models.AppListElement import AppListElement, InstalledStatus
-<<<<<<< HEAD
-from ..lib.async_utils import _async
-# from ..models.UpdateManager import UpdateManager as UpManager
-from ..lib.utils import log, get_giofile_content_type, get_gsettings, \
-    gio_copy, get_file_hash, get_random_string
-from ..models.Models import AppUpdateElement, InternalError
-=======
 from ..lib.async_utils import _async, idle
 from ..lib.utils import log, get_giofile_content_type, get_gsettings, gio_copy, get_file_hash, \
     remove_special_chars, get_application_window
 from ..models.Models import FlatpakHistoryElement, AppUpdateElement, InternalError
->>>>>>> 6506904a
 from typing import Optional, List, TypedDict
 from gi.repository import GLib, Gtk, Gdk, Gio, Adw
 from enum import Enum
