import time
import logging
import base64
import os
import shlex
from typing import Optional, Callable
from gi.repository import Gtk, GObject, Adw, Gdk, Gio, Pango, GLib

from .State import state
from .models.UpdateManager import UpdateManager, UpdateManagerChecker
from .models.AppListElement import InstalledStatus
from .providers.AppImageProvider import AppImageListElement, AppImageUpdateLogic
from .providers.providers_list import appimage_provider
from .lib.async_utils import _async, idle, debounce
<<<<<<< HEAD
from .lib.json_config import read_json_config, set_json_config, read_config_for_app, save_config_for_app
from .lib.utils import url_is_valid, get_file_hash, get_application_window
=======
from .lib.json_config import read_json_config, set_json_config
from .lib.utils import url_is_valid, get_file_hash, get_application_window, show_message_dialog
>>>>>>> 7771a079
from .components.CustomComponents import CenteringBox, LabelStart
from .components.AppDetailsConflictModal import AppDetailsConflictModal


class AppDetails(Gtk.ScrolledWindow):
    """The presentation screen for an application"""
    __gsignals__ = {
        "uninstalled-app": (GObject.SIGNAL_RUN_FIRST, GObject.TYPE_NONE, (object, )),
    }

    UPDATE_BTN_LABEL = _('Update')
    CANCEL_UPDATE = _('Cancel update')
    UPDATE_FETCHING = _('Checking updates...')
    UPDATE_NOT_AVAIL_BTN_LABEL = _('No updates available')

    def __init__(self):
        super().__init__()
        self.current_update_manager: Optional[UpdateManager] = None
        self.ACTION_ROW_ICON_SIZE = 34
        self.EXTRA_DATA_SPACING = 20

        self.app_list_element: AppImageListElement = None
        self.common_btn_css_classes = ['pill', 'text-button']

        self.main_box = Gtk.Box(orientation=Gtk.Orientation.VERTICAL, margin_top=10, margin_bottom=10, margin_start=20, margin_end=20)

        # 1st row
        self.details_row = Gtk.Box(orientation=Gtk.Orientation.VERTICAL, spacing=10)
        self.icon_slot = Gtk.Box()

        title_col = CenteringBox(orientation=Gtk.Orientation.VERTICAL, hexpand=True, spacing=2)
        self.title = Gtk.Label(label='', css_classes=['title-1'], hexpand=True, halign=Gtk.Align.CENTER)
        self.app_subtitle = Gtk.Label(
            label='',
            halign=Gtk.Align.CENTER,
            css_classes=['dim-label', 'subtitle'],
            ellipsize=Pango.EllipsizeMode.END,
            max_width_chars=100,
            selectable=True,
        )

        [title_col.append(el) for el in [self.title, self.app_subtitle]]

        self.source_selector_hdlr = None
        self.source_selector = Gtk.ComboBoxText()
        self.source_selector_revealer = Gtk.Revealer(child=self.source_selector, transition_type=Gtk.RevealerTransitionType.CROSSFADE)

        # Action buttons
        self.primary_action_button = Gtk.Button(label='', valign=Gtk.Align.CENTER, halign=Gtk.Align.CENTER, 
                                                css_classes=self.common_btn_css_classes, width_request=200)
        self.secondary_action_button = Gtk.Button(label='', valign=Gtk.Align.CENTER, 
                                            css_classes=self.common_btn_css_classes, width_request=200)
        self.update_action_button = Gtk.Button(
            label=_('Update'), 
            valign=Gtk.Align.CENTER, 
            width_request=200,
            css_classes=[*self.common_btn_css_classes, 'suggested-action'],
            visible=False
        )

        action_buttons_row = CenteringBox(orientation=Gtk.Orientation.VERTICAL, spacing=10)
        self.primary_action_button.connect('clicked', self.on_primary_action_button_clicked)
        self.secondary_action_button.connect('clicked', self.on_secondary_action_button_clicked)
        self.update_action_button.connect('clicked', self.update_action_button_clicked)
        
        primary_action_buttons_row = CenteringBox(orientation=Gtk.Orientation.HORIZONTAL, spacing=10)
        [primary_action_buttons_row.append(el) for el in [self.secondary_action_button, self.update_action_button]]
        [action_buttons_row.append(el) for el in [primary_action_buttons_row, self.primary_action_button]]

        [self.details_row.append(el) for el in [self.icon_slot, title_col, action_buttons_row]]

        # preview row
        self.previews_row = Gtk.Box(
            orientation=Gtk.Orientation.VERTICAL,
            spacing=10,
            margin_top=20,
        )

        # row
        self.desc_row = Gtk.Box(orientation=Gtk.Orientation.VERTICAL, margin_top=20, margin_bottom=20)
        self.description = Gtk.Label(label='', halign=Gtk.Align.START, wrap=True, selectable=True)

        self.desc_row_spinner = Gtk.Spinner(spinning=True, visible=True)
        [self.desc_row.append(el) for el in [self.desc_row_spinner, self.description]]

        # row
        self.third_row = Gtk.Box(orientation=Gtk.Orientation.VERTICAL)
        self.extra_data = Gtk.Box(orientation=Gtk.Orientation.VERTICAL, spacing=self.EXTRA_DATA_SPACING)
        self.third_row.append(self.extra_data)

        [self.main_box.append(el) for el in [self.details_row, self.previews_row, self.desc_row, self.third_row]]

        clamp = Adw.Clamp(child=self.main_box, maximum_size=600, margin_top=10, margin_bottom=20)

        # Window top banner
        self.window_banner = Adw.Banner(use_markup=True)
        self.window_banner.connect('button-clicked', self.after_trust_buttons_interaction)

        container_box = Gtk.Box(orientation=Gtk.Orientation.VERTICAL)
        [container_box.append(el) for el in [self.window_banner, clamp]]

        self.env_variables_widgets = []
        self.env_variables_group_container = None
        self.save_vars_btn: Optional[Gtk.Button] = None

        # Update url entry
        self.update_url_row: Optional[Adw.EntryRow] = None

        self.set_child(container_box)

    def set_app_list_element(self, el: AppImageListElement):
        self.app_list_element = el
        self.provider = appimage_provider
        self.update_action_button.set_visible(False)

        self.load()

    def set_from_local_file(self, file: Gio.File):
        if appimage_provider.can_install_file(file):
            list_element = appimage_provider.create_list_element_from_file(file)

            self.set_app_list_element(list_element)
            return True

        logging.warn('Trying to open an unsupported file')
        return False

    @idle
    def complete_load(self, icon: Gtk.Image, generation: str, load_completed_callback: Optional[Callable] = None):
        self.show_row_spinner(True)

        self.details_row.remove(self.icon_slot)
        self.icon_slot = icon
        icon.set_pixel_size(128)

        self.details_row.prepend(self.icon_slot)
        self.title.set_label(self.app_list_element.name)

        self.app_subtitle.set_text(self.app_list_element.version)
        self.app_subtitle.set_visible(len(self.app_list_element.version))
        self.app_subtitle.set_selectable(self.app_list_element.installed_status is not InstalledStatus.INSTALLED)

        self.description.set_label(
            self.provider.get_description(self.app_list_element)
        )

        self.third_row.remove(self.extra_data)
        
        self.extra_data = Gtk.Box(orientation=Gtk.Orientation.VERTICAL, spacing=self.EXTRA_DATA_SPACING)
        self.third_row.append(self.extra_data)

        self.install_button_label_info = None

        # Load the boxed list with additional information
        gtk_list = Gtk.ListBox(css_classes=['boxed-list'])

        # Package info
        gtk_list.append(self.create_package_info_row(generation))

        # The path of the executable
        gtk_list.append(self.create_exec_path_row())

        # Hashes
        if self.app_list_element.installed_status is not InstalledStatus.INSTALLED:
            gtk_list.append(self.create_app_hash_row())
        
        self.update_installation_status()

        if self.app_list_element.installed_status is InstalledStatus.INSTALLED:
            # Exec arguments
            gtk_list.append(self.create_show_exec_args_row())

            # A custom link to a website
            gtk_list.append(self.create_edit_custom_website_row())
            
            self.update_url_row = self.create_edit_update_url_row()
            gtk_list.append(self.update_url_row)

            # Reload metadata row
            reload_data_listbox = Gtk.ListBox(css_classes=['boxed-list'])
            reload_data_listbox.append(self.create_reload_metadata_row())
            self.extra_data.prepend(reload_data_listbox)

            # Show or hide window banner
            self.window_banner.set_revealed(self.app_list_element.external_folder)
            if self.app_list_element.external_folder:
                self.window_banner.set_button_label(None)
                self.window_banner.set_title(_('This app is located outside the default folder\n<small>You can hide external apps in the settings</small>'))

        else:
            self.window_banner.set_revealed(not self.app_list_element.trusted)
            self.window_banner.set_title(_('Please, verify the source of this app before opening it'))
            self.window_banner.set_button_label(_('Unlock'))

            if not self.app_list_element.trusted:
                self.secondary_action_button.set_sensitive(False)
                self.primary_action_button.set_sensitive(False)

        self.extra_data.append(gtk_list)

        if self.app_list_element.installed_status is InstalledStatus.INSTALLED:
            edit_env_vars_widget = self.create_edit_env_vars_row()
            self.extra_data.append(edit_env_vars_widget)

            self.update_action_button.set_visible(False)
            self.check_updates()

        self.show_row_spinner(False)

        self.desc_row.set_visible(len(self.description.get_text()) > 0)

        if load_completed_callback:
            load_completed_callback()

    @_async
    def load(self, load_completed_callback: Optional[Callable] = None):
        self.show_row_spinner(True)
        icon = Gtk.Image(icon_name='application-x-executable-symbolic')
        generation = self.provider.get_appimage_generation(self.app_list_element)


        if self.app_list_element.trusted:
            icon = self.provider.get_icon(self.app_list_element)

            if self.app_list_element.installed_status is not InstalledStatus.INSTALLED:
                self.provider.refresh_title(self.app_list_element)

        self.complete_load(
            icon,
            generation,
            load_completed_callback=load_completed_callback
        )

    @_async
    def install_file(self, el: AppImageListElement):
        try:
            self.provider.install_file(el)
        except Exception as e:
            logging.error(str(e))

        self.update_installation_status()

        self.complete_load(
            self.provider.get_icon(self.app_list_element),
            self.provider.get_appimage_generation(self.app_list_element),
        )

    def on_conflict_modal_close(self, widget, data: str):
        if data == 'cancel':
            self.app_list_element.update_logic = None
            return

        self.app_list_element.update_logic = AppImageUpdateLogic[data]
        self.on_primary_action_button_clicked()

    def on_primary_action_button_clicked(self, button: Optional[Gtk.Button] = None):
        if self.app_list_element.installed_status == InstalledStatus.INSTALLED:
            self.app_list_element.set_installed_status(InstalledStatus.UNINSTALLING)
            self.update_installation_status()

            self.provider.uninstall(self.app_list_element)
            
            app_config = self.get_config_for_app()
            conf = read_json_config('apps')
            del conf[app_config['b64name']]
            set_json_config('apps', conf)
            
            self.emit('uninstalled-app', self)
        elif self.app_list_element.installed_status == InstalledStatus.NOT_INSTALLED:
            if self.provider.is_updatable(self.app_list_element) and not self.app_list_element.update_logic:
                confirm_modal = AppDetailsConflictModal(app_name=self.app_list_element.name)

                confirm_modal.modal.connect('response', self.on_conflict_modal_close)
                confirm_modal.modal.present()
                return

            self.app_list_element.set_installed_status(InstalledStatus.INSTALLING)

            if self.app_list_element.trusted:
                self.update_installation_status()

                if self.app_list_element.update_logic and (self.app_list_element.update_logic == AppImageUpdateLogic.REPLACE):
                    old_version = next(
                        filter(lambda old_v: (old_v.name == self.app_list_element.name), self.provider.list_installed()), 
                        None
                    )

                    self.app_list_element.updating_from = old_version
                    self.provider.uninstall(old_version)

                self.install_file(self.app_list_element)
        elif self.app_list_element.installed_status == InstalledStatus.UPDATING:
            if self.current_update_manager:
                self.current_update_manager.cancel_download()

        self.update_installation_status()

    def on_secondary_action_button_clicked(self, button: Gtk.Button):
        if self.app_list_element.installed_status in [InstalledStatus.INSTALLED, InstalledStatus.NOT_INSTALLED]:
            is_terminal = self.app_list_element.desktop_entry and self.app_list_element.desktop_entry.getTerminal()
            if self.app_list_element.trusted and (not is_terminal):
                try:
                    self.app_list_element.set_trusted()
                    
                    pre_launch_label = self.secondary_action_button.get_label()
                    self.secondary_action_button.set_label(_('Launching...'))
                    self.secondary_action_button.set_sensitive(False)

<<<<<<< HEAD
                    self.provider.run(self.app_list_element)
=======
                    try:
                        self.provider.run(self.app_list_element)
                    except Exception as e:
                        logging.error(e)
                        show_message_dialog(_('Error'), str(e))

                    self.post_launch_animation(restore_as=pre_launch_label)
>>>>>>> 7771a079

                except Exception as e:
                    logging.error(str(e))

    @_async
    def update_action_button_clicked(self, w):
        self.app_list_element.set_installed_status(InstalledStatus.UPDATING)
        self.update_installation_status()

        app_conf = self.get_config_for_app()
        manager = UpdateManagerChecker.check_url(app_conf.get('update_url'), self.app_list_element)

        if not manager:
            return

        try:
            self.current_update_manager = manager
            self.app_list_element = appimage_provider.update_from_url(manager, self.app_list_element, status_cb= lambda s: \
                GLib.idle_add(lambda: self.update_action_button.set_label(str(round(s * 100)) + ' %')
            ))
        except Exception as e:
           self.show_update_error_dialog(str(e))

        self.app_list_element.set_installed_status(InstalledStatus.INSTALLED)
        self.current_update_manager = None
        manager.cleanup()

        GLib.idle_add(lambda: self.update_action_button.set_label(_('Update')))
        self.check_updates()

        self.provider.reload_metadata(self.app_list_element)

        icon = self.provider.get_icon(self.app_list_element)
        self.provider.refresh_title(self.app_list_element)

        generation = self.provider.get_appimage_generation(self.app_list_element)
        self.complete_load(icon, generation)
        self.update_installation_status()

    @idle
    def show_update_error_dialog(self, msg: str):
        dialog = Adw.MessageDialog(
            transient_for=get_application_window(),
            heading=_('Update error'),
            body=msg
        )

        dialog.add_response('okay', _('Close'))

        dialog.present()

    @idle
    def set_all_btn_sensitivity(self, s: bool):
        self.primary_action_button.set_sensitive(s)
        self.secondary_action_button.set_sensitive(s)
        self.update_action_button.set_sensitive(s)

    @idle
    def restore_launch_button(self, restore_as):
        self.secondary_action_button.set_label(restore_as)
        self.secondary_action_button.set_sensitive(True)

    def update_status_callback(self, status: bool):
        if not status:
            self.app_list_element.set_installed_status(InstalledStatus.ERROR)

        self.update_installation_status()

    def update_installation_status(self):
        self.primary_action_button.set_css_classes(self.common_btn_css_classes)
        self.secondary_action_button.set_css_classes(self.common_btn_css_classes)
        self.source_selector.set_visible(False)

        self.primary_action_button.set_sensitive(True)
        self.secondary_action_button.set_sensitive(True)

        if self.app_list_element.installed_status == InstalledStatus.INSTALLED:
            if self.app_list_element.desktop_entry and self.app_list_element.desktop_entry.getTerminal():
                self.secondary_action_button.set_label(_('This app runs in the terminal'))
            else:
                self.secondary_action_button.set_label(_('Launch'))

            self.primary_action_button.set_label(_('Remove'))
            self.primary_action_button.set_css_classes([*self.common_btn_css_classes, 'destructive-action'])

        elif self.app_list_element.installed_status == InstalledStatus.UNINSTALLING:
            self.primary_action_button.set_label(_('Uninstalling...'))
            self.primary_action_button.set_sensitive(False)

        elif self.app_list_element.installed_status == InstalledStatus.INSTALLING:
            self.primary_action_button.set_label(_('Installing...'))
            self.primary_action_button.set_sensitive(False)

        elif self.app_list_element.installed_status == InstalledStatus.NOT_INSTALLED:
            if not self.app_list_element.desktop_entry:
                self.secondary_action_button.set_label(_('Launch'))
            else:
                if self.app_list_element.desktop_entry.getTerminal():
                    self.secondary_action_button.set_label(_('This app runs in the terminal'))
                    self.secondary_action_button.set_sensitive(False)
                else:
                    self.secondary_action_button.set_label(_('Launch'))

            self.primary_action_button.set_label(_('Move to the app menu'))
            self.primary_action_button.set_css_classes([*self.common_btn_css_classes, 'suggested-action'])

        elif self.app_list_element.installed_status == InstalledStatus.UPDATE_AVAILABLE:
            self.secondary_action_button.set_label(_('Update'))
            self.secondary_action_button.set_css_classes([*self.common_btn_css_classes, 'suggested-action'])

            self.primary_action_button.set_label(_('Remove'))
            self.primary_action_button.set_css_classes([*self.common_btn_css_classes, 'destructive-action'])

        elif self.app_list_element.installed_status == InstalledStatus.UPDATING:
            self.primary_action_button.set_label(self.CANCEL_UPDATE)
            self.primary_action_button.set_sensitive(True)
            self.primary_action_button.set_css_classes([*self.common_btn_css_classes, 'destructive-action'])
            self.secondary_action_button.set_sensitive(False)
            self.update_action_button.set_sensitive(False)

        elif self.app_list_element.installed_status == InstalledStatus.ERROR:
            self.primary_action_button.set_label(_('Error'))
            self.primary_action_button.set_css_classes([*self.common_btn_css_classes, 'destructive-action'])

    def provider_refresh_installed_status(self, status: Optional[InstalledStatus] = None, final=False):
        if status:
            self.app_list_element.installed_status = status

        self.update_installation_status()

    @idle
    def show_row_spinner(self, status: bool):
        self.desc_row_spinner.set_visible(status)
        self.desc_row_spinner.set_spinning(status)

    def after_trust_buttons_interaction(self, widget: Adw.Banner):
        if not self.app_list_element:
            return
        
        self.app_list_element.trusted = True
        widget.set_revealed(False)

        self.title.set_label('...')
        self.load()

    @debounce(0.5)
    @idle
    def on_web_browser_input_apply(self, widget):
        app_conf = self.get_config_for_app()

        text = widget.get_text().strip()

        widget.remove_css_class('error')
        if text and (not url_is_valid(text)):
            return widget.add_css_class('error')

        if text:
            widget.add_css_class('success')
        else:
            widget.remove_css_class('success')
            widget.remove_css_class('error')

        app_conf['website'] = text
        save_config_for_app(app_conf)

    @_async
    def check_updates(self):
        app_conf = self.get_config_for_app()

        if not app_conf.get('update_url', None):
            logging.debug(f'Update url missing for app {self.app_list_element.name}, skipping...')
            return

        GLib.idle_add(lambda: self.update_action_button.set_visible(True))
        GLib.idle_add(lambda: self.update_action_button.set_label(self.UPDATE_FETCHING))
        GLib.idle_add(lambda: self.update_action_button.set_sensitive(False))

        manager = UpdateManagerChecker.check_url(app_conf.get('update_url'), self.app_list_element)
        print(manager)

        if not manager:
            if self.update_url_row:
                GLib.idle_add(lambda: self.update_url_row.add_css_class('error'))

            return

        is_updatable = manager.is_update_available(self.app_list_element)
        self.app_list_element.is_updatable_from_url = is_updatable

        if is_updatable:
            logging.debug(f'{self.app_list_element.name} is_updatable')
            GLib.idle_add(lambda: self.update_action_button.set_label(self.UPDATE_BTN_LABEL))
        else:
            GLib.idle_add(lambda: self.update_action_button.set_label(self.UPDATE_NOT_AVAIL_BTN_LABEL))

        GLib.idle_add(lambda: self.update_action_button.set_sensitive(True))
        GLib.idle_add(lambda: self.update_action_button.set_sensitive(is_updatable))

    @debounce(0.5)
    @_async
    def on_app_update_url_apply(self, widget):
        conf = read_json_config('apps')
        app_conf = self.get_config_for_app()

        text = widget.get_text().strip()

        if text:
            GLib.idle_add(lambda: widget.remove_css_class('error'))

            manager = UpdateManagerChecker.check_url(text)

            if not manager:
                GLib.idle_add(lambda: widget.add_css_class('error'))
                return
            else:
                GLib.idle_add(lambda: widget.add_css_class('success'))
        else:
            GLib.idle_add(lambda: widget.remove_css_class('success'))
            GLib.idle_add(lambda: widget.remove_css_class('error'))

        app_conf['update_url'] = text
        conf[app_conf['b64name']] = app_conf
        set_json_config('apps', conf)

    def on_env_var_value_changed(self, widget, key_widget, value_widget):
        key = key_widget.get_text()
        value_widget.set_sensitive(len(key) > 0)
        key_widget.remove_css_class('error')

        if not key:
            return
        
        counts = 0
        for kv_widgets in self.env_variables_widgets:
            k, v = kv_widgets
            
            if k.get_text() == key_widget.get_text():
                counts += 1

        if counts > 1:
            key_widget.add_css_class('error')
        
        value_widget.set_sensitive(counts == 1)
        self.save_vars_btn.set_sensitive(counts == 1)

    def on_save_env_vars_clicked(self, widget):
        widget.set_sensitive(False)
        self.update_env_variables()
        self.provider.update_desktop_file(self.app_list_element)

    def on_delete_env_var_clicked(self, widget, key_widget, value_widget, listbox):
        for i, kv_widgets in enumerate(self.env_variables_widgets):
            k, v = kv_widgets
            
            if k.get_text() == key_widget.get_text():
                self.env_variables_widgets.pop(i)
                break

        self.update_env_variables()
        self.provider.update_desktop_file(self.app_list_element)

        if self.env_variables_group_container:
            self.env_variables_group_container.remove(listbox)

    @debounce(0.5)
    @idle
    def on_cmd_arguments_changed(self, widget):
        text = widget.get_text().strip()
        text = text.replace('\n', '')

        self.app_list_element.exec_arguments = shlex.split(text)
        self.provider.update_desktop_file(self.app_list_element)

    # Returns the configuration from the json for this specific app
    def get_config_for_app(self) -> dict:
        return read_config_for_app(self.app_list_element)

    def on_web_browser_open_btn_clicked(self, widget):
        app_config = self.get_config_for_app()

        if ('website' in app_config) and url_is_valid(app_config['website']):
            launcher = Gtk.UriLauncher.new(app_config['website'])
            launcher.launch()

    def on_update_url_info_btn_clicked(self, widget):
        url = 'https://mijorus.it/posts/gearlever/update-url-info/'
        launcher = Gtk.UriLauncher.new(url)
        launcher.launch()

    @_async
    def on_refresh_metadata_btn_clicked(self, widget):
        self.show_row_spinner(True)
        GLib.idle_add(lambda: widget.set_sensitive(False))

        self.provider.reload_metadata(self.app_list_element)

        icon = self.provider.get_icon(self.app_list_element)
        self.provider.refresh_title(self.app_list_element)

        generation = self.provider.get_appimage_generation(self.app_list_element)

        self.complete_load(icon, generation)

    def on_open_folder_clicked(self, widget):
        path = Gio.File.new_for_path(os.path.dirname(self.app_list_element.file_path))
        launcher = Gtk.FileLauncher.new(path)
        launcher.launch()

    def update_env_variables(self):
        self.app_list_element.env_variables = []
        for kv_widgets in self.env_variables_widgets:
            k, v = kv_widgets

            if k.has_css_class('error') or v.has_css_class('error'):
                continue

            key = k.get_text().strip()
            value = v.get_text().strip()
            value = shlex.quote(value)

            if key:
                self.app_list_element.env_variables.append(f'{key}={value}')

    def on_create_edit_row_btn_clicked(self, w):
        edit_form = self.create_edit_env_var_form()
        self.env_variables_group_container.append(edit_form)

    # Create widgets methods

    def create_edit_custom_website_row(self) -> Adw.EntryRow:
        app_config = self.get_config_for_app()
            
        row = Adw.EntryRow(
            title=(_('Website') if ('website' in app_config and app_config['website']) else _('Add a website')),
            selectable=False,
            text=(app_config['website'] if 'website' in app_config else '')
        )

        row_img = Gtk.Image(icon_name='gl-earth', pixel_size=self.ACTION_ROW_ICON_SIZE)
        row_btn = Gtk.Button(
            icon_name='gl-arrow2-top-right-symbolic', 
            valign=Gtk.Align.CENTER, 
            tooltip_text=_('Open URL'),
        )
        
        row_btn.connect('clicked', self.on_web_browser_open_btn_clicked)

        row.connect('changed', self.on_web_browser_input_apply)
        row.add_prefix(row_img)
        row.add_suffix(row_btn)

        return row

    def create_edit_update_url_row(self) -> Adw.EntryRow:
        app_config = self.get_config_for_app()

        title = (_('Update URL') if app_config.get('update_url', False) else _('Add an update url'))
        row = Adw.EntryRow(
            title=title,
            selectable=False,
            text=(app_config.get('update_url', ''))
        )

        row_img = Gtk.Image(icon_name='software-update-available-symbolic', 
                            pixel_size=self.ACTION_ROW_ICON_SIZE)

        row_btn = Gtk.Button(
            icon_name='gl-info-symbolic', 
            valign=Gtk.Align.CENTER, 
            tooltip_text=_('How it works'),
        )

        row_btn.connect('clicked', self.on_update_url_info_btn_clicked)

        row.connect('changed', self.on_app_update_url_apply)
        row.add_prefix(row_img)
        row.add_suffix(row_btn)

        return row
    
    def create_reload_metadata_row(self) -> Adw.EntryRow:
        row = Adw.ActionRow(selectable=False, activatable=True,
            title=(_('Reload metadata')), 
            subtitle=_('Update information like icon, version and description.\nUseful if the app updated itself.')
        )

        row_img = Gtk.Image(icon_name='gl-refresh', pixel_size=self.ACTION_ROW_ICON_SIZE)

        row.add_prefix(row_img)
        row.connect('activated', self.on_refresh_metadata_btn_clicked)

        return row
    
    def create_show_exec_args_row(self) -> Adw.ActionRow:
        row = Adw.EntryRow(
            title=(_('Command line arguments')),
            selectable=False,
            text=' '.join(self.app_list_element.exec_arguments)
        )

        row_img = Gtk.Image(icon_name='gearlever-cmd-args', pixel_size=self.ACTION_ROW_ICON_SIZE)
        row.connect('changed', self.on_cmd_arguments_changed)
        row.add_prefix(row_img)

        return row

    def create_app_hash_row(self) -> Adw.ActionRow:
        md5_hash = get_file_hash(Gio.File.new_for_path(self.app_list_element.file_path))
        sha1_hash = get_file_hash(Gio.File.new_for_path(self.app_list_element.file_path), 'sha1')
        row = Adw.ActionRow(
            subtitle=f'md5: {md5_hash}\nsha1: {sha1_hash}', 
            title=_('Hash'),
            selectable=True
        )

        row_img = Gtk.Image(icon_name='gl-hash-symbolic', pixel_size=self.ACTION_ROW_ICON_SIZE)
        row.add_prefix(row_img)

        return row
    
    def create_exec_path_row(self) -> Adw.ActionRow:
        row = Adw.ActionRow(title=_('Path'), subtitle=self.app_list_element.file_path, subtitle_selectable=True, selectable=False)
        row_img = Gtk.Image(icon_name='gearlever-file-manager-symbolic', pixel_size=self.ACTION_ROW_ICON_SIZE)
        row_btn = Gtk.Button(icon_name='gl-arrow2-top-right-symbolic', valign=Gtk.Align.CENTER, tooltip_text=_('Open Folder'))
        row_btn.connect('clicked', self.on_open_folder_clicked)
        row.add_prefix(row_img)
        row.add_suffix(row_btn)

        return row

    def create_package_info_row(self, gen) -> Adw.ActionRow:
        row = Adw.ActionRow(
            subtitle=f'{self.provider.name.capitalize()} Type. {gen}', 
            title=_('Package type'),
            selectable=False
        )

        row_img = Gtk.Image(resource=self.provider.icon, pixel_size=self.ACTION_ROW_ICON_SIZE)
        row.add_prefix(row_img)

        return row
    
    def create_edit_env_var_form(self, key='', value=''):
        listbox = Gtk.Box(
            orientation=Gtk.Orientation.HORIZONTAL,
            halign=Gtk.Align.CENTER,
            spacing=10,
            margin_top=self.EXTRA_DATA_SPACING / 2,
            margin_bottom=self.EXTRA_DATA_SPACING / 2,
        )

        row_key = Gtk.Entry(placeholder_text=_('Key'), text=key, hexpand=True)
        row_value = Gtk.Entry(placeholder_text=_('Value'), text=value, hexpand=True, sensitive=(len(key) > 0))
        delete_btn = Gtk.Button(icon_name='gl-user-trash-symbolic', css_classes=['destructive-action'])

        row_key.connect('changed', self.on_env_var_value_changed, row_key, row_value)
        row_value.connect('changed', self.on_env_var_value_changed, row_key, row_value)
        delete_btn.connect('clicked', self.on_delete_env_var_clicked, row_key, row_value, listbox)

        listbox.append(row_key)
        listbox.append(Gtk.Label.new('='))
        listbox.append(row_value)
        listbox.append(delete_btn)

        self.env_variables_widgets.append([row_key, row_value])

        return listbox
    
    def create_edit_env_vars_row(self) -> Adw.PreferencesGroup:
        add_btn_content = Adw.ButtonContent(
            icon_name='gl-plus-symbolic',
            label=_('Add')
        )

        save_btn_content = Adw.ButtonContent(
            icon_name='gearlever-check-plain-symbolic',
            label=_('Save')
        )

        add_item_btn = Gtk.Button(child=add_btn_content)
        self.save_vars_btn = Gtk.Button(child=save_btn_content, sensitive=False,
                                        css_classes=['suggested-action'])

        self.save_vars_btn.connect('clicked', self.on_save_env_vars_clicked)

        btn_container = Gtk.Box(orientation=Gtk.Orientation.HORIZONTAL, spacing=5, 
                                valign=Gtk.Align.CENTER)

        [btn_container.append(w) for w in [self.save_vars_btn, add_item_btn]]

        group = Adw.PreferencesGroup(
            title=_('Environment variables'),
            description=_('Add or customize environment for this application'),
            header_suffix=btn_container,
        )

        self.env_variables_group_container = Gtk.Box(
            orientation=Gtk.Orientation.VERTICAL,
            css_classes=['card'],
            margin_top=self.EXTRA_DATA_SPACING / 2
        )

        group.add(self.env_variables_group_container)

        add_item_btn.connect('clicked', self.on_create_edit_row_btn_clicked)

        self.env_variables_widgets = []
        for kv in self.app_list_element.env_variables:
            k, v = kv.split('=')

            row = self.create_edit_env_var_form(k, v)
            self.env_variables_group_container.append(row)

        return group<|MERGE_RESOLUTION|>--- conflicted
+++ resolved
@@ -12,13 +12,8 @@
 from .providers.AppImageProvider import AppImageListElement, AppImageUpdateLogic
 from .providers.providers_list import appimage_provider
 from .lib.async_utils import _async, idle, debounce
-<<<<<<< HEAD
 from .lib.json_config import read_json_config, set_json_config, read_config_for_app, save_config_for_app
-from .lib.utils import url_is_valid, get_file_hash, get_application_window
-=======
-from .lib.json_config import read_json_config, set_json_config
 from .lib.utils import url_is_valid, get_file_hash, get_application_window, show_message_dialog
->>>>>>> 7771a079
 from .components.CustomComponents import CenteringBox, LabelStart
 from .components.AppDetailsConflictModal import AppDetailsConflictModal
 
@@ -327,9 +322,6 @@
                     self.secondary_action_button.set_label(_('Launching...'))
                     self.secondary_action_button.set_sensitive(False)
 
-<<<<<<< HEAD
-                    self.provider.run(self.app_list_element)
-=======
                     try:
                         self.provider.run(self.app_list_element)
                     except Exception as e:
@@ -337,7 +329,6 @@
                         show_message_dialog(_('Error'), str(e))
 
                     self.post_launch_animation(restore_as=pre_launch_label)
->>>>>>> 7771a079
 
                 except Exception as e:
                     logging.error(str(e))
