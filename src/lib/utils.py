import random
import dbus
import re
import os
import time
import logging
import gi
import hashlib
from . import terminal

from .costants import APP_ID
from .async_utils import idle

gi.require_version('Gtk', '4.0')
gi.require_version('Adw', '1')

from gi.repository import Gtk, Gio, Adw, Gdk, GLib, GdkPixbuf  # noqa


def key_in_dict(_dict: dict, key_lookup: str, separator='.'):
    """
        Searches for a nested key in a dictionary and returns its value, or None if nothing was found.
        key_lookup must be a string where each key is deparated by a given "separator" character, which by default is a dot
    """
    keys = key_lookup.split(separator)
    subdict = _dict

    for k in keys:
        if isinstance(subdict, dict):
            subdict = subdict[k] if (k in subdict) else None

        if subdict is None:
            break

    return subdict


def add_page_to_adw_stack(stack: Adw.ViewStack, page: Gtk.Widget, name: str, title: str, icon: str):
    stack.add_titled(page, name, title)
    stack.get_page(page).set_icon_name(icon)


# def gtk_image_from_url(url: str, image: Gtk.Image) -> Gtk.Image:
#     response = requests.get(url, timeout=10)
#     response.raise_for_status()

#     loader = GdkPixbuf.PixbufLoader()
#     loader.write_bytes(GLib.Bytes.new(response.content))
#     loader.close()

#     image.clear()
#     image.set_from_pixbuf(loader.get_pixbuf())
#     return image


def set_window_cursor(cursor: str):
    for w in Gtk.Window.list_toplevels():
        if isinstance(w, Gtk.ApplicationWindow):
            w.set_cursor(Gdk.Cursor.new_from_name(cursor, None))
            break


def get_application_window() -> Gtk.ApplicationWindow:
    for w in Gtk.Window.list_toplevels():
        if isinstance(w, Gtk.ApplicationWindow):
            return w


def get_giofile_content_type(file: Gio.File):
    return file.query_info('standard::', Gio.FileQueryInfoFlags.NONE, None).get_content_type()


def gio_copy(file: Gio.File, destination: Gio.File):
    logging.debug(f'Copying {file.get_path()} to {destination.get_path()}')
    return file.copy(
        destination,
        Gio.FileCopyFlags.OVERWRITE,
        None, None, None, None
    )


def get_file_hash(file: Gio.File, alg='md5') -> str:
    with open(file.get_path(), 'rb') as f:
        if alg == 'md5':
            return hashlib.md5(f.read()).hexdigest()
        elif alg == 'sha1':
            return hashlib.sha1(f.read()).hexdigest()

    raise Exception('Invalid hash requested')


def send_notification(notification=Gio.Notification, tag=None):
    if not tag:
        tag = str(time.time_ns())
    Gio.Application().get_default().send_notification(tag, notification)


def get_gsettings() -> Gio.Settings:
    return Gio.Settings.new(APP_ID)


def create_dict(*args: str):
    return dict({i: eval(i) for i in args})


def portal(interface: str, bus_name: str='org.freedesktop.portal.Desktop', object_path: str='/org/freedesktop/portal/desktop') -> dbus.Interface:
    bus = dbus.SessionBus()
    obj = bus.get_object(bus_name, object_path)
    inter = dbus.Interface(obj, interface)

    return inter


def get_element_without_overscroll(arr: list, index: int):
    """
    Returns the element at the given index in the array.
    If the index is out of bounds, the index is wrapped around
    to the range of valid indices for the array.
    """
    if index < 0:
        index = 0

    if len(arr) == 0:
        raise ValueError("Array must not be empty")
    wrapped_index = index % len(arr)
    return arr[wrapped_index]


def url_is_valid(url: str) -> bool:
    url_regex = re.compile(
        r'^(?:http|https)://'  # http:// or https://
        r'[a-z0-9]+(?:-[a-z0-9]+)*'  # domain name
        r'(?:\.[a-z]{2,})+'  # .com, .net, etc.
        r'(?:/?|[/?]\S+)$'  # /, /path, or /path?query=string
    , re.IGNORECASE)

    return True if url_regex.match(url) else False

<<<<<<< HEAD
def get_random_string():
    return ''.join((random.choice('abcdxyzpqr123456789') for i in range(10)))
=======
>>>>>>> 7771a079

def remove_special_chars(filename, replacement=""):
    """Removes special characters from a filename and replaces them with a chosen character.

    Args:
        filename: The filename to be sanitized.
        replacement: The character to replace special characters with (default: "_").

    Returns:
        The sanitized filename.
    """
    # Regular expression to match special characters (excluding alphanumeric, underscore, and dot)
    pattern = r"[^\w\._]+"
    return re.sub(pattern, replacement, filename)


def show_message_dialog(header, message, markup=False):
    dialog = Adw.MessageDialog(
        transient_for=get_application_window(),
        heading=_('Error'),
        body_use_markup=markup
    )

    dialog.set_body(message)

    dialog.set_body_use_markup(True)
    dialog.add_response('okay', _('Dismiss'))

    dialog.present()


def get_osinfo():
    return terminal.sandbox_sh(['cat', '/run/host/os-release'])<|MERGE_RESOLUTION|>--- conflicted
+++ resolved
@@ -136,11 +136,8 @@
 
     return True if url_regex.match(url) else False
 
-<<<<<<< HEAD
 def get_random_string():
     return ''.join((random.choice('abcdxyzpqr123456789') for i in range(10)))
-=======
->>>>>>> 7771a079
 
 def remove_special_chars(filename, replacement=""):
     """Removes special characters from a filename and replaces them with a chosen character.
