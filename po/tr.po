--- conflicted
+++ resolved
@@ -114,11 +114,7 @@
 
 #: src/AppDetails.py:458
 msgid "Move to the app menu"
-<<<<<<< HEAD
 msgstr "Uygulama menüsüne taşı"
-=======
-msgstr "Uygulama menüsüne ekle"
->>>>>>> 50049cf6
 
 #: src/AppDetails.py:487
 msgid "This app might not be compatible with your system architecture"
@@ -319,11 +315,7 @@
 
 #: src/preferences.py:107
 msgid "Enable debug logs"
-<<<<<<< HEAD
 msgstr "Hata ayıklma loglarını etkinleştir"
-=======
-msgstr "Hata ayıklama günlüklerini etkinleştirin"
->>>>>>> 50049cf6
 
 #: src/preferences.py:109
 msgid ""
@@ -426,13 +418,8 @@
 
 #: src/gtk/tutorial/1.ui:30
 msgid "An app that helps you integrating AppImages into you system."
-<<<<<<< HEAD
 msgstr "AppImage uygulamalarını sisteminize entegre etmenize yardımcı "
 "olan bir uygulamadır."
-
-=======
-msgstr "AppImage uygulamalarını sisteminize entegre etmenize yardımcı olur."
->>>>>>> 50049cf6
 
 #: src/gtk/tutorial/1.ui:36
 msgid "Click \"Next\" to follow this tutorial."
